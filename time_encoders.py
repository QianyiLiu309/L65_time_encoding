"""
Time Encoding Module

Reference:
    - https://pytorch-geometric.readthedocs.io/en/latest/_modules/torch_geometric/nn/models/tgn.html
"""

import torch
from torch import Tensor
from torch import nn
from torch.nn import Linear, Parameter
from abc import ABC, abstractmethod

import numpy as np


class TimeEncoder(ABC):
    @abstractmethod
    def forward(self, timestamps: Tensor) -> Tensor:
        raise NotImplementedError


def get_time_encoder(time_encoder: str, out_channels: int, mul: float = 1) -> TimeEncoder:
    if time_encoder == "learned_cos":
        return CosTimeEncoder(out_channels, mul=mul)
    elif time_encoder == "decay_amp":
        return DecayCosTimeEncoder(
            out_channels,
            mul=mul,
            mode="amplitude",
            learn_power=True,
            learn_freqs=True,
            graphmixer_freq_init=False,
        )
    elif time_encoder == "decay_amp_gm":
        return DecayCosTimeEncoder(
            out_channels,
            mul=mul,
            mode="amplitude",
            learn_power=True,
            learn_freqs=False,
            graphmixer_freq_init=True,
        )
    elif time_encoder == "decay_freq":
        return DecayCosTimeEncoder(
            out_channels, mul=mul, mode="frequency", learn_power=True, learn_freqs=True
        )
    elif time_encoder == "decay_freq_gm":
        return DecayCosTimeEncoder(
            out_channels,
            mul=mul,
            mode="frequency",
            learn_power=True,
            learn_freqs=False,
            graphmixer_freq_init=True,
        )
    elif time_encoder == "learned_exp":
        return ExpTimeEncoder(out_channels, mul=mul)
    elif time_encoder == "learned_gaussian":
        return GaussianTimeEncoder(out_channels, mul=mul)
    elif time_encoder == "fixed_gaussian":
        return GaussianTimeEncoder(
            out_channels, mul=mul, graphmixer_freqs=True, learnable=False
        )
    elif time_encoder == "graph_mixer":
        return FixedCosTimeEncoder(out_channels, mul=mul, parameter_requires_grad=False)
<<<<<<< HEAD
    elif time_encoder == "fromdata":
        return CustomFixedCosTimeEncoder(out_channels, mul=mul, parameter_requires_grad=False)
=======
    elif time_encoder == "graph_mixer_learnable":
        return FixedCosTimeEncoder(out_channels, mul=mul, parameter_requires_grad=True)
>>>>>>> 3526f1a5
    elif time_encoder == "graph_mixer_exp":
        return GraphMixerTemperature(out_channels, mul=mul, per_channel=False)
    elif time_encoder == "graph_mixer_exp_pc":
        return GraphMixerTemperature(out_channels, mul=mul, per_channel=True)
    elif time_encoder == "scaled_fixed":
        return ScaledFixedCosTimeEncoder(out_channels)
    elif time_encoder == "learned_cos_learned_multiplier":
        return CosTimeEncoderWithLearnedMultiplier(out_channels, mul=mul)
    elif time_encoder == "mlp2":
        return MLPTimeEncoder(out_channels, mul=mul, depth=2)
    elif time_encoder == "mlp3":
        return MLPTimeEncoder(out_channels, mul=mul, depth=3)
    elif time_encoder == "mlp4":
        return MLPTimeEncoder(out_channels, mul=mul, depth=4)
    else:
        raise NotImplementedError(f"Unknown time encoder '{time_encoder}'")


class CosTimeEncoder(nn.Module, TimeEncoder):
    """Learnable cosine time encoder"""

    def __init__(self, out_channels: int, mul: float = 1):
        super().__init__()
        self.out_channels = out_channels
        self.lin = Linear(1, out_channels)
        self.mul = mul

    def forward(self, timestamps: Tensor) -> Tensor:
        timestamps = timestamps * self.mul
        return self.lin(timestamps.unsqueeze(-1)).cos()


class DecayCosTimeEncoder(nn.Module, TimeEncoder):
    # mode = 'amplitude' or 'frequency'
    def __init__(
        self,
        out_channels: int,
        mul: float = 1,
        mode: str = "amplitude",
        learn_power: bool = True,
        graphmixer_freq_init: bool = True,
        learn_freqs: bool = False,
    ):
        super().__init__()
        self.out_channels = out_channels
        self.lin = Linear(1, out_channels)
        self.mul = mul

        if graphmixer_freq_init:
            self.lin.weight = Parameter(
                (1 / 10 ** torch.linspace(0, 9, out_channels)).reshape(out_channels, -1)
            )
            self.lin.bias.data[:] = 0

        if not learn_freqs:
            self.lin.weight.requires_grad = False
            self.lin.bias.requires_grad = False

        self.mode = mode
        self.power = nn.Parameter(
            torch.ones(
                1,
            )
            / 2,
            requires_grad=learn_power,
        )

    def forward(self, timestamps: Tensor) -> Tensor:
        timestamps = timestamps.unsqueeze(-1) * self.mul
        t_pow = torch.abs(timestamps) ** self.power

        if self.mode == "amplitude":
            t_pow = t_pow @ self.lin.weight.T
            return self.lin(timestamps).cos() / (torch.abs(t_pow) + 1)
        elif self.mode == "frequency":
            return self.lin(t_pow).cos()


class GraphMixerTemperature(nn.Module, TimeEncoder):
    def __init__(self, out_channels: int, mul: float = 1, per_channel: bool = False):
        super().__init__()
        self.out_channels = out_channels
        self.mul = mul
        self.per_channel = per_channel

        if self.per_channel:
            # data = torch.linspace(0, 9, self.out_channels, dtype=torch.float32)
            data = torch.ones(self.out_channels)
            self.multipliers = nn.Parameter(data=data, requires_grad=True)
        else:
            self.temperature = nn.Parameter(data=torch.tensor(1.0), requires_grad=True)
            self.temperature_bias = nn.Parameter(data=torch.tensor(0.0))

        self.lin = Linear(1, 1)

    def forward(self, timestamps: Tensor) -> Tensor:
        timestamps = timestamps * self.mul

        if self.per_channel:
            exponents = self.multipliers * self.torch.linspace(
                0, 9, self.out_channels, dtype=torch.float32, device=timestamps.device
            )
        else:
            exponents = (
                self.temperature
                * torch.linspace(
                    0,
                    9,
                    self.out_channels,
                    dtype=torch.float32,
                    device=timestamps.device,
                )
                + self.temperature_bias
            )
        freqs = 10 ** (-exponents)

        return torch.cos(timestamps.unsqueeze(-1) * freqs.unsqueeze(0))


class MLPTimeEncoder(nn.Module, TimeEncoder):
    """MLP with sinusoidal activation"""

    # depth = number of linear layers total
    def __init__(
        self, out_channels: int, mul: float = 1, depth: int = 2, hidden_size: int = None
    ):
        super().__init__()
        self.out_channels = out_channels

        if hidden_size is None:
            hidden_size = out_channels * 4

        layers = []
        for i in range(depth):
            in_ch = 1 if i == 0 else hidden_size
            out_ch = hidden_size if i != depth - 1 else out_channels
            layers.append(Linear(in_ch, out_ch))

        self.layers = nn.ModuleList(layers)

        self.lin = layers[0]  # silly workaround

        self.mul = mul

    def forward(self, timestamps: Tensor) -> Tensor:
        xs = timestamps.unsqueeze(-1) * self.mul
        for i in range(len(self.layers) - 1):
            xs = self.layers[i](xs)
            xs = torch.cos(xs)
        xs = self.layers[-1](xs)
        return xs


class CosTimeEncoderWithLearnedMultiplier(nn.Module, TimeEncoder):
    """Learnable cosine time encoder"""

    def __init__(self, out_channels: int, mul: float = 1):
        super().__init__()
        self.out_channels = out_channels
        self.lin = Linear(1, out_channels)

        self.init_mul = mul
        self.mul = Parameter(torch.tensor(mul))

    def forward(self, timestamps: Tensor) -> Tensor:
        timestamps = timestamps * self.mul
        return self.lin(timestamps.unsqueeze(-1)).cos()


class ExpTimeEncoder(nn.Module, TimeEncoder):
    """Learnable exponential time encoder"""

    def __init__(self, out_channels: int, mul: float = 1):
        super().__init__()
        self.out_channels = out_channels
        self.lin = Linear(1, out_channels, bias=False)
        self.mul = mul

    def forward(self, timestamps: Tensor) -> Tensor:
        timestamps = timestamps * self.mul
        # [w1 timestamps, w2 timestamps, w3 timestamps, ...]
        xs = self.lin(timestamps.unsqueeze(-1)).abs()
        return torch.exp(-xs)


class GaussianTimeEncoder(nn.Module, TimeEncoder):
    """Learnable Gaussian time encoder"""

    def __init__(
        self,
        out_channels: int,
        mul: float = 1,
        graphmixer_freqs: bool = False,
        learnable: bool = True,
    ):
        super().__init__()
        self.out_channels = out_channels
        self.lin = Linear(1, out_channels, bias=True)
        self.mul = mul

        if graphmixer_freqs:
<<<<<<< HEAD
            self.lin.weight = Parameter(1 / 10 ** torch.linspace(0, 9, out_channels).reshape(out_channels, -1))
            # self.lin.bias = Parameter(torch.zeros(out_channels))
=======
            self.lin.weight = Parameter(
                1 / 10 ** torch.linspace(0, 9, out_channels).reshape(out_channels, -1)
            )
            self.lin.bias = Parameter(torch.zeros(out_channels))
>>>>>>> 3526f1a5

        if not learnable:
            self.lin.weight.requires_grad = False
            # self.lin.bias.requires_grad = False

    def forward(self, timestamps: Tensor) -> Tensor:
        timestamps = timestamps * self.mul
        return torch.exp(-self.lin(timestamps.unsqueeze(-1)) ** 2)


class FixedCosTimeEncoder(nn.Module, TimeEncoder):
    """Cosine time encoder with non-learnable exponential range of frequencies"""

    def __init__(
        self, out_channels: int, mul: float = 1.0, parameter_requires_grad: bool = False
    ):
        """
        Time encoder.
        :param out_channels: int, dimension of time encodings
        :param parameter_requires_grad: boolean, whether the parameter in TimeEncoder needs gradient
        """
        super().__init__()

        self.out_channels = out_channels
        # trainable parameters for time encoding
        self.lin = Linear(1, out_channels)
        self.lin.weight = Parameter(
            (
                torch.from_numpy(
                    1 / 10 ** np.linspace(0, 9, out_channels, dtype=np.float32)
                )
            ).reshape(out_channels, -1)
        )
        self.lin.bias = Parameter(torch.zeros(out_channels))
        self.mul = mul

        if not parameter_requires_grad:
            self.lin.weight.requires_grad = False
            self.lin.bias.requires_grad = False

    def forward(self, timestamps: torch.Tensor):
        """
        compute time encodings of time in timestamps
        :param timestamps: Tensor, shape (batch_size, seq_len)
        :return:
        """
        # Tensor, shape (batch_size, seq_len, 1)
        timestamps = timestamps.unsqueeze(-1)
        timestamps = timestamps * self.mul

        # Tensor, shape (batch_size, seq_len, out_channels)
        output = torch.cos(self.lin(timestamps))

        return output


class CustomFixedCosTimeEncoder(nn.Module, TimeEncoder):
    """Initialise frequencies from the dataset"""
    def __init__(
        self, out_channels: int, mul: float = 1.0, parameter_requires_grad: bool = False
    ):
        super().__init__()

        self.out_channels = out_channels

        dataset_name = "tgbl-wiki"  # todo; pass as argument in both codebases

        freqs = np.load(f"../dataset_stats/{dataset_name}_gaps.npy")
        gap = freqs.shape[0] // out_channels
        sample = freqs[gap//2::gap][:out_channels]
        print(f"Loaded frequencies sample from dataset {dataset_name}:\n{sample}")
        sample[sample == 0] = 1  # prevent division by 0

        # trainable parameters for time encoding
        self.lin = Linear(1, out_channels)
        self.lin.weight = Parameter(1 / torch.from_numpy(sample).reshape(out_channels, -1))
        self.lin.bias = Parameter(torch.zeros(out_channels))
        self.mul = mul

        if not parameter_requires_grad:
            self.lin.weight.requires_grad = False
            self.lin.bias.requires_grad = False

    def forward(self, timestamps: torch.Tensor):
        timestamps = timestamps.unsqueeze(-1) * self.mul
        return torch.cos(self.lin(timestamps))


class ScaledFixedCosTimeEncoder(nn.Module, TimeEncoder):
    """Fixed exponential periods but with learnable multipliers"""

    def __init__(self, out_channels: int):
        """
        Time encoder.
        :param out_channels: int, dimension of time encodings
        :param parameter_requires_grad: boolean, whether the parameter in TimeEncoder needs gradient
        """
        super().__init__()

        self.out_channels = out_channels
        # trainable parameters for time encoding
        self.frequencies = Parameter(
            torch.from_numpy(
                1 / 10 ** np.linspace(0, 9, out_channels, dtype=np.float32)
            ).unsqueeze(0)
        )
        self.frequencies.requires_grad = False

        self.lin = Linear(1, out_channels, bias=True)

    def forward(self, timestamps: torch.Tensor):
        """
        compute time encodings of time in timestamps
        :param timestamps: Tensor, shape (batch_size, seq_len)
        :return:
        """
        # Tensor, shape (batch_size, seq_len, 1)
        timestamps = timestamps.unsqueeze(-1)

        multiplier = self.lin.weight
        output = torch.matmul(timestamps, multiplier.t())
        if output.shape[0] != 0:
            # TODO handle var shape
            output = output * self.frequencies
        output = output + self.lin.bias
        output = torch.cos(output)

        return output

    def get_parameter_norm(self):
        return torch.norm(self.lin.weight, p=2) + torch.norm(self.lin.bias, p=2)<|MERGE_RESOLUTION|>--- conflicted
+++ resolved
@@ -64,13 +64,10 @@
         )
     elif time_encoder == "graph_mixer":
         return FixedCosTimeEncoder(out_channels, mul=mul, parameter_requires_grad=False)
-<<<<<<< HEAD
     elif time_encoder == "fromdata":
         return CustomFixedCosTimeEncoder(out_channels, mul=mul, parameter_requires_grad=False)
-=======
     elif time_encoder == "graph_mixer_learnable":
         return FixedCosTimeEncoder(out_channels, mul=mul, parameter_requires_grad=True)
->>>>>>> 3526f1a5
     elif time_encoder == "graph_mixer_exp":
         return GraphMixerTemperature(out_channels, mul=mul, per_channel=False)
     elif time_encoder == "graph_mixer_exp_pc":
@@ -272,15 +269,10 @@
         self.mul = mul
 
         if graphmixer_freqs:
-<<<<<<< HEAD
-            self.lin.weight = Parameter(1 / 10 ** torch.linspace(0, 9, out_channels).reshape(out_channels, -1))
-            # self.lin.bias = Parameter(torch.zeros(out_channels))
-=======
             self.lin.weight = Parameter(
                 1 / 10 ** torch.linspace(0, 9, out_channels).reshape(out_channels, -1)
             )
             self.lin.bias = Parameter(torch.zeros(out_channels))
->>>>>>> 3526f1a5
 
         if not learnable:
             self.lin.weight.requires_grad = False
